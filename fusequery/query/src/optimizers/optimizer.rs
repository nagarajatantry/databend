// Copyright 2020-2021 The Datafuse Authors.
//
// SPDX-License-Identifier: Apache-2.0.

use common_exception::Result;
use common_planners::PlanNode;

use crate::optimizers::ProjectionPushDownOptimizer;
use crate::sessions::FuseQueryContextRef;
use crate::optimizers::optimizer_scatters::ScattersOptimizer;

pub trait IOptimizer {
    fn name(&self) -> &str;
    fn optimize(&mut self, plan: &PlanNode) -> Result<PlanNode>;
}

pub struct Optimizer {
    optimizers: Vec<Box<dyn IOptimizer>>
}

impl Optimizer {
    pub fn create(ctx: FuseQueryContextRef) -> Self {
<<<<<<< HEAD
        let optimizers: Vec<Box<dyn IOptimizer>> = vec![
            Box::new(AliasPushDownOptimizer::create(ctx.clone())),
            Box::new(ProjectionPushDownOptimizer::create(ctx.clone())),
            Box::new(ScattersOptimizer::create(ctx.clone()))
        ];
=======
        let optimizers: Vec<Box<dyn IOptimizer>> =
            vec![Box::new(ProjectionPushDownOptimizer::create(ctx))];
>>>>>>> 958c9ef5
        Optimizer { optimizers }
    }

    pub fn optimize(&mut self, plan: &PlanNode) -> Result<PlanNode> {
        let mut plan = plan.clone();
        for optimizer in self.optimizers.iter_mut() {
            plan = optimizer.optimize(&plan)?;
        }
        Ok(plan)
    }
}<|MERGE_RESOLUTION|>--- conflicted
+++ resolved
@@ -20,16 +20,10 @@
 
 impl Optimizer {
     pub fn create(ctx: FuseQueryContextRef) -> Self {
-<<<<<<< HEAD
         let optimizers: Vec<Box<dyn IOptimizer>> = vec![
-            Box::new(AliasPushDownOptimizer::create(ctx.clone())),
             Box::new(ProjectionPushDownOptimizer::create(ctx.clone())),
             Box::new(ScattersOptimizer::create(ctx.clone()))
         ];
-=======
-        let optimizers: Vec<Box<dyn IOptimizer>> =
-            vec![Box::new(ProjectionPushDownOptimizer::create(ctx))];
->>>>>>> 958c9ef5
         Optimizer { optimizers }
     }
 
