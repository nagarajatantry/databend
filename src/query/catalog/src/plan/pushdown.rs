--- conflicted
+++ resolved
@@ -14,12 +14,9 @@
 
 use std::fmt::Debug;
 
-<<<<<<< HEAD
 use common_expression::RemoteExpr;
 use common_meta_types::UserStageInfo;
-=======
-use common_datavalues::DataSchemaRef;
->>>>>>> 9bcc2ee0
+use common_expression::DataSchemaRef;
 
 use crate::plan::Projection;
 
@@ -49,39 +46,7 @@
     /// Optional limit to skip read
     pub limit: Option<usize>,
     /// Optional order_by expression plan, asc, null_first
-<<<<<<< HEAD
     pub order_by: Vec<(RemoteExpr<String>, bool, bool)>,
     /// Optional stage info, used for COPY into <table> from stage
     pub stage: Option<StagePushDownInfo>,
-=======
-    pub order_by: Vec<(Expression, bool, bool)>,
-}
-
-impl PushDownInfo {
-    pub fn prewhere_of_push_downs(push_downs: &Option<PushDownInfo>) -> Option<PrewhereInfo> {
-        if let Some(PushDownInfo { prewhere, .. }) = push_downs {
-            prewhere.clone()
-        } else {
-            None
-        }
-    }
-
-    pub fn projection_of_push_downs(
-        schema: &DataSchemaRef,
-        push_downs: &Option<PushDownInfo>,
-    ) -> Projection {
-        if let Some(PushDownInfo {
-            projection: Some(prj),
-            ..
-        }) = push_downs
-        {
-            prj.clone()
-        } else {
-            let indices = (0..schema.fields().len())
-                .into_iter()
-                .collect::<Vec<usize>>();
-            Projection::Columns(indices)
-        }
-    }
->>>>>>> 9bcc2ee0
 }