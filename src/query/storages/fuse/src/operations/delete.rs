--- conflicted
+++ resolved
@@ -131,15 +131,6 @@
         Ok(())
     }
 
-<<<<<<< HEAD
-    pub fn try_eval_const(&self, filter: &Expression) -> Result<bool> {
-        let func_ctx = FunctionContext::default();
-
-        let dummy_field = DataField::new("dummy", NullType::new_impl());
-        let dummy_schema = Arc::new(DataSchema::new(vec![dummy_field]));
-        let dummy_column = DataValue::Null.as_const_column(&NullType::new_impl(), 1)?;
-        let dummy_data_block = DataBlock::create(dummy_schema.clone(), vec![dummy_column]);
-=======
     fn try_eval_const(
         &self,
         ctx: Arc<dyn TableContext>,
@@ -156,7 +147,6 @@
             }],
             1,
         );
->>>>>>> bfcae03e
 
         let filter_expr = filter
             .as_expr(&BUILTIN_FUNCTIONS)
