--- conflicted
+++ resolved
@@ -28,12 +28,8 @@
 chrono-tz = "0.6.1"
 futures = "0.3.21"
 lexical-core = "0.8.2"
-<<<<<<< HEAD
 micromarshal = "0.1.0"
-opendal = { version = "0.8.0", features = ["retry"] }
-=======
 opendal = { version = "0.9.0", features = ["retry"] }
->>>>>>> 6bbd01ec
 serde = { version = "1.0.136", features = ["derive"] }
 time = "0.3.9"
 
