--- conflicted
+++ resolved
@@ -101,22 +101,11 @@
                         current_tag
                     ));
                     let list = ListCommand::create(self.conf.clone());
-<<<<<<< HEAD
                     list.exec_matches(writer, args).await?;
-                    writer.write_err(
-                        format!(
-                            "Use command bendctl package fetch {} to retrieve this version",
-                            current_tag
-                        )
-                        .as_str(),
-                    );
-=======
-                    list.exec_match(writer, args)?;
                     writer.write_err(format!(
                         "Use command bendctl package fetch {} to retrieve this version",
                         current_tag
                     ));
->>>>>>> 06adc11b
                     return Ok(());
                 }
 
